# FLEXEME

Java implementation of Flexeme based on the original implementation of Flexeme.

Please see [ORIGINAL_INSTRUCTIONS.md](./ORIGINAL_INSTRUCTIONS.md) document for the documentation of the original 
Flexeme repository.

## Requirements
- **Requires Python 3.8.**
- Requires Java 8 on the path
- Requires Java 11 in `JAVA11_HOME` environment variable

## Installation
1. Install Graphviz https://graphviz.org/.
2. Create a virtual environment: `rm -rf .venv && python3 -m venv .venv`
3. Activate the virtual environment: `source .venv/bin/activate`
4. Install Flexeme `pip install -e .`
<<<<<<< HEAD
   - If the dependency `pygraphviz` fails to install, visit https://pygraphviz.github.io/documentation/stable/install.html and follow the instructions for your OS.
5. Run `cp .env-template .env` then fill in the environment variables in `.env`:
    - `JAVA_11`: Location of the **Java 11** executable to run the PDG extractor. Requires Java 11. (e.g., `$HOME/.sdkman/candidates/java/11.0.18-amzn/bin/java`)
=======
   - If the dependency `pygraphviz` fails to install. Visit https://pygraphviz.github.io/documentation/stable/install.html and follow the instructions for your OS.
5. Run `cp .env-template .env` and fill in the environment variables in `.env`:
    - `JAVA11_HOME`: Location of the **Java 11** executable to run the PDG extractor. Requires Java 11. (e.g., `"$HOME/.sdkman/candidates/java/11.0.18-amzn/bin/java`")
>>>>>>> bf2e67cd

## Synthetic Benchmark
Run Flexeme on the synthetic benchmark.

**input**: path to repository

**output**: untangling accuracy for repository

Steps:
1. Create lists of commit ids (e.g., [a, b, c, d]). A list of commit ids represents multiple synthetic commits of 
   varrying size (named 'concerns'). e.g.,
    - a to b represent a synthetic commit with 1 concern
    - a to c represent a synthetic commit with 2 concerns
    - a to d represent a synthetic commit with 3 concerns
2. Generate ∂PDGs for each synthetic commits:
    - Each file changed in the synthetic commit gets a ∂PDG
3. Merge file-based ∂PDG into a single ∂PDG to represent the synthetic commit.
4. Normalization of labels in ∂PDGs.
5. Evaluation (runs the untangling on the ∂PDGs).
6. Report untangling accuracy.

### Running the benchmark

1. `mkdir -p /tmp/${USER}`
2. Checkout Defects4J repository: `git clone $D4J_HOME/project_repos/commons-lang.git /tmp/${USER}/commons-lang`
3. Create synthetic commits~ `python flexeme/tangle_concerns/tangle_by_file.py /tmp/${USER}/commons-lang /tmp/${USER} .`
4. Generate ∂PDGs and evaluate: `python flexeme/tangle_concerns/generate_corpus.py out/storm/storm_history_filtered_flat.json /tmp/${USER}/commons-lang .tmp/storm`
5. Results are saved in `out/commons-lang/`.

### Layout changes
The file `defects4j/layout_changes.json` contains the changes in repository layouts for sourcepath for Defects4J 
projects. The file is necessary for running the synthetic benchmark. The changes are ordered from newest to oldest.

When untangling a commit, the scripts find the correct layout by checking if the newest layout change commit is an 
ancestor.
If it is not, it will check the next older layout change commit until it finds an ancestor. If no ancestor is found, 
a warning is logged and the layout returned is `None`.

The layout changes are added manually from the `dir_layout.csv` project-specific file stored in the Defects4J 
repository. The entries in `dir_layout.csv` are ordered either from new to old or from old to new. Before adding a 
new project in `defects4j/layout_changes.json`, verify which order is used in `dir_layout.csv`.


## Untangle Commits
Run Flexeme to untangle a commit in a local repository.
1. Run: `flexeme <repository> <commit> <sourcepath> <classpath> <output_file>`
    - `repository`: Path to the repository.
    - `commit`: Commit to untangle.
    - `sourcepath`: Java sourcepath to compile the files of `commit`.
    - `classpath`: Java classpath to compile the files of `commit`.
    - `output_file`: Where the results are stored.<|MERGE_RESOLUTION|>--- conflicted
+++ resolved
@@ -15,15 +15,9 @@
 2. Create a virtual environment: `rm -rf .venv && python3 -m venv .venv`
 3. Activate the virtual environment: `source .venv/bin/activate`
 4. Install Flexeme `pip install -e .`
-<<<<<<< HEAD
-   - If the dependency `pygraphviz` fails to install, visit https://pygraphviz.github.io/documentation/stable/install.html and follow the instructions for your OS.
-5. Run `cp .env-template .env` then fill in the environment variables in `.env`:
-    - `JAVA_11`: Location of the **Java 11** executable to run the PDG extractor. Requires Java 11. (e.g., `$HOME/.sdkman/candidates/java/11.0.18-amzn/bin/java`)
-=======
    - If the dependency `pygraphviz` fails to install. Visit https://pygraphviz.github.io/documentation/stable/install.html and follow the instructions for your OS.
 5. Run `cp .env-template .env` and fill in the environment variables in `.env`:
     - `JAVA11_HOME`: Location of the **Java 11** executable to run the PDG extractor. Requires Java 11. (e.g., `"$HOME/.sdkman/candidates/java/11.0.18-amzn/bin/java`")
->>>>>>> bf2e67cd
 
 ## Synthetic Benchmark
 Run Flexeme on the synthetic benchmark.
